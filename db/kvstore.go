--- conflicted
+++ resolved
@@ -40,20 +40,6 @@
 	Put([]byte, []byte) error
 }
 
-<<<<<<< HEAD
-=======
-// NewKVStore creates a new key-value store
-func NewKVStore(namespace string, cfg Config) KVStore {
-	if cfg.DBPath == "" || cfg.NumOfRetries < 1 {
-		return &memStore{}
-	}
-	return NewKVStoreWithNamespace(
-		namespace,
-		&boltDB{numRetries: cfg.NumOfRetries, path: cfg.DBPath},
-	)
-}
-
->>>>>>> 6ef94fa0
 type memStore struct {
 	kv map[string][]byte
 }
@@ -98,55 +84,36 @@
 	Put(string, []byte, []byte) error
 }
 
-<<<<<<< HEAD
 // KVStoreWithNamespaceWrapper defines a wrapper to convert KVStoreWithNamespace to KVStore
-=======
->>>>>>> 6ef94fa0
 type KVStoreWithNamespaceWrapper struct {
 	store     KVStoreWithNamespace
 	namespace string
 }
 
-<<<<<<< HEAD
 // NewKVStoreWithNamespaceWrapper create a kvstore with specified namespace and a KVStoreWithNamespace
 func NewKVStoreWithNamespaceWrapper(namespace string, store KVStoreWithNamespace) KVStore {
-=======
-func NewKVStoreWithNamespace(namespace string, store KVStoreWithNamespace) KVStore {
->>>>>>> 6ef94fa0
 	return &KVStoreWithNamespaceWrapper{
 		namespace: namespace,
 		store:     store,
 	}
 }
 
-<<<<<<< HEAD
-// Start starts kv store
+// Start starts the kv store
 func (w *KVStoreWithNamespaceWrapper) Start(ctx context.Context) error {
 	return w.store.Start(ctx)
 }
 
-// Stop stops kv store
+// Stop stops the kv store
 func (w *KVStoreWithNamespaceWrapper) Stop(ctx context.Context) error {
 	return w.store.Stop(ctx)
 }
 
-// Get gets the value by key
+// Get gets the value by key from kv store
 func (w *KVStoreWithNamespaceWrapper) Get(key []byte) ([]byte, error) {
 	return w.store.Get(w.namespace, key)
 }
 
-// Put puts key-value pair into store
-=======
-func (w *KVStoreWithNamespaceWrapper) Start(ctx context.Context) error {
-	return w.store.Start(ctx)
-}
-func (w *KVStoreWithNamespaceWrapper) Stop(ctx context.Context) error {
-	return w.store.Stop(ctx)
-}
-func (w *KVStoreWithNamespaceWrapper) Get(key []byte) ([]byte, error) {
-	return w.store.Get(w.namespace, key)
-}
->>>>>>> 6ef94fa0
+// Put puts key-value pair into kv store
 func (w *KVStoreWithNamespaceWrapper) Put(key []byte, value []byte) error {
 	return w.store.Put(w.namespace, key, value)
 }
